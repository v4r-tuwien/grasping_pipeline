#! /usr/bin/env python3
from math import pi
from copy import deepcopy
import numpy as np
import rospy
import open3d as o3d
import actionlib
import tf
import tf.transformations
from moveit_wrapper import MoveitWrapper
from hsr_wrapper import HSR_wrapper
from v4r_util.tf2 import TF2Wrapper
from v4r_util.conversions import bounding_box_to_bounding_box_stamped, list_to_vector3, vector3_to_list, rot_mat_to_quat, quat_to_rot_mat, np_transform_to_ros_transform, np_transform_to_ros_pose
from v4r_util.util import ros_bb_to_o3d_bb, align_bounding_box_rotation
from v4r_util.util import transform_bounding_box_w_transform, transform_pose, align_bounding_box_rotation
from v4r_util.util import ros_bb_to_o3d_bb, o3d_bb_to_ros_bb
from v4r_util.rviz_visualization.rviz_visualizer import RvizVisualizer
from visualization_msgs.msg import Marker
from geometry_msgs.msg import PoseStamped, Vector3Stamped, Transform, Point, Quaternion, PointStamped, Vector3, Pose
from std_msgs.msg import Header
from grasping_pipeline_msgs.msg import PlaceAction, PlaceActionResult 
from vision_msgs.msg import BoundingBox3D
from tmc_geometric_shapes_msgs.msg import Shape
from tmc_placement_area_detector.srv import DetectPlacementArea

class PlaceObjectServer():
    '''
    Server for placing an object on a table
    
    The server assumes that the object is able to be placed on the same surface that it was standing
    on when it was grasped (i.e. bottom surface). 
    The server uses the Toyota placement area detector service to detect valid placement areas for the
    object. The service takes the object dimensions and object rotation after placement into account
    to find a suitable placement area.
    The server also executes the placement action by planning a path which leads to the object being
    placed 'downwards' onto the table.

    Attributes
    ----------
    tf2_wrapper: TF2Wrapper
        Convenience wrapper for tf2_ros
    moveit: MoveitWrapper
        Convenience wrapper for MoveIt
    hsr_wrapper: HSR_wrapper
        Convenience wrapper for the Toyota HSR
    server: actionlib.SimpleActionServer
        Action server for the place_object action
    bb_vis: RvizVisualizer
        Visualizer for bounding boxes. Used to visualize an (enlarged) bounding box around the 
        target placement area and an estimation of the object rotation after placement

    Parameters
    ----------
    placement_area_bb: grasping_pipeline_msgs/BoundingBox3DStamped
        The bounding box of the target placement area/plane
    table_plane_equations: list of object_detector_msgs/Plane
        The plane equations of the detected tables. The equations are used to calculate the plane
        normals, which are then used to define 'upwards/downwards' for the object placement.
    table_bbs: vision_msgs/BoundingBox3DArray
        The bounding boxes of the detected tables. Used to find the actual bounding box of the 
        target placement area/plane
    placement_surface_to_wrist: geometry_msgs/Transform
        Transformation from the object placement surface to the wrist of the robot. This is generally
        the center of the object plane which touched the table plane, but can also be the 
        transformation to another surface plane of the object (which would lead to the object being 
        placed on that plane). This is needed to calculate the correct object dimensions and 
        orientation for the placement area detection and to calculate the correct placement point
        for the robot. 
    
    Returns
    -------
    grasping_pipeline_msgs/PlaceActionResult
        Empty. The server can be set to succeeded or aborted. It is set to succeeded if the object
        was successfully placed and to aborted if the object could not be placed on any of the
        detected placement areas. 
    '''
    
    
    def __init__(self):
        '''
        Initialize the PlaceObjectServer class.

        Creates a TF2Wrapper, MoveitWrapper, HSR_wrapper, and an action server for the place_object
        action.
        '''
        self.tf2_wrapper = TF2Wrapper()
        self.moveit = MoveitWrapper(self.tf2_wrapper, planning_time=10.0)
        self.hsr_wrapper = HSR_wrapper()

        self.server = actionlib.SimpleActionServer(
            'place_object', PlaceAction, self.execute, False)
        self.server.start()
        self.bb_vis = RvizVisualizer('grasping_pipeline/placement_debug_bb')

        rospy.loginfo("Init Placement")
    
    def transform_plane_normal(self, table_equation, target_frame, stamp):
        '''
        Transform the plane normal to the target frame and normalize it
        
        Parameters
        ----------
        table_equation: object_detector_msgs/Plane
            The plane equation
        target_frame: str
            The target frame to transform the plane normal to
        stamp: rospy.Time
            The timestamp of the transformation
            
        Returns
        -------
        np.array of shape (3,)
            The normalized plane normal in the target frame
        '''
        header = Header()
        header.frame_id = table_equation.header.frame_id
        header.stamp = stamp
        plane_normal = np.asarray([table_equation.x, table_equation.y, table_equation.z])
        plane_normal_vec3 = list_to_vector3(plane_normal)
        plane_normal_vec3_st = Vector3Stamped(header=header, vector=plane_normal_vec3)
        plane_normal = self.tf2_wrapper.transform_vector3(target_frame, plane_normal_vec3_st)
        plane_normal = [plane_normal.vector.x, plane_normal.vector.y, plane_normal.vector.z]
        plane_normal = plane_normal / np.linalg.norm(plane_normal)

        return plane_normal

    def detect_placement_areas(self, wrist_to_table, base_pose, aligned_table_bb_base_frame, placement_area_det_frame, placement_area_bb):
        '''
        Detect valid placement areas for the object.
        
        Uses the Toyota placement area detector service to detect the placement areas. It takes 
        the object dimension and object rotation after placement into account to find a suitable
        placement area.
        
        Parameters
        ----------
        wrist_to_table: geometry_msgs/Transform
            Transformation from the wrist to the table 
        base_pose: geometry_msgs/Pose
            The current pose of the robot base
        aligned_table_bb_base_frame: vision_msgs/BoundingBox3D
            The bounding box of the table aligned to the base frame (This means that the BB x-axis 
            will be the one that aligns the best with the x-axis of the base frame, and so on for
            the other axes)
        placemend_area_det_frame: str
            The frame in which the placement area detection should be done
        placement_area_bb: vision_msgs/BoundingBox3D
            The bounding box of the target placement area/plane
            
        Returns
        -------
        list of vision_msgs/BoundingBox3D
            The detected placement areas
        '''
        if placement_area_bb.header.frame_id != placement_area_det_frame:
            rospy.logerr("Wrong frame for placement area bb. Should probably do a transform here at some point. Expected: %s, got: %s" % (placement_area_det_frame, placement_area_bb.header.frame_id))
            raise NotImplementedError
        
        att_objects = self.moveit.get_attached_objects()
        att_object_pose = att_objects['object'].object.pose
        att_object_dimensions = att_objects['object'].object.primitives[0].dimensions
        attached_object_bb = BoundingBox3D(center = att_object_pose, size = list_to_vector3(att_object_dimensions))
        
        obj_bb_aligned = self.get_object_bb_orientation_after_placement(base_pose, attached_object_bb, wrist_to_table, aligned_table_bb_base_frame)

        target_bb = deepcopy(aligned_table_bb_base_frame)
        target_bb.center.position.z = target_bb.center.position.z + target_bb.size.z / 2
        target_point = target_bb.center.position
        box_filter_range = target_bb.size
        target_bb = self.tf2_wrapper.transform_bounding_box(
            bounding_box_to_bounding_box_stamped(target_bb, 'base_link', rospy.Time.now()), 
            placement_area_det_frame)
        target_bb.size = placement_area_bb.size
        target_bb.center.orientation = Quaternion(x=0, y=0, z=0, w=1)
        header = Header(stamp=rospy.Time.now(), frame_id=placement_area_det_frame)
        self.bb_vis.publish_ros_bb(target_bb, header, "target_bb")
        rospy.sleep(0.05)

        target_point = target_bb.center.position
        box_filter_range = target_bb.size

        placement_areas = self.call_placement_area_detector(obj_bb_aligned, placement_area_det_frame, target_point, box_filter_range)
        return placement_areas
        
    
    def get_object_bb_orientation_after_placement(self, base_pose, attached_object_bb, wrist_to_table, aligned_table_bb_base_frame):
        '''
        Calculates the orientation of the object bounding box that it will have after placement.
        This is needed so that we can pass the correct object dimensions and orientation for the 
        placement area detector service, so that it can find collision-free placement areas. 
        
        Parameters
        ----------
        base_pose: geometry_msgs/Pose
            The current pose of the robot base
        attached_object_bb: vision_msgs/BoundingBox3D
            The bounding box of the object that is attached to the robot (aka the object to be placed)
        wrist_to_table: geometry_msgs/Transform
            Transformation from the wrist to the table
        aligned_table_bb_base_frame: vision_msgs/BoundingBox3D
            The bounding box of the table aligned to the base frame
        
        Returns
        -------
        vision_msgs/BoundingBox3D
            The bounding box of the object aligned to the map frame (which is the frame that the
            placement area detector service uses for the detection). Only the orientation of the
            bounding box should be used, the translation can not be estimated because it is not
            known on which part of the table the object will be placed. It's only known how the
            object will be rotated after placement.
        '''
        # Translate the table bb center to the top of the table. 
        # This is only needed for improving the visualization 
        # (translation does not affect the orientation or object dimensions of the object bb)
        table_plane = deepcopy(aligned_table_bb_base_frame)
        table_plane.center.position.z = table_plane.center.position.z + table_plane.size.z / 2

        obj_bb_table_frame = transform_bounding_box_w_transform(attached_object_bb, wrist_to_table)
        obj_bb_table_frame = align_bounding_box_rotation(ros_bb_to_o3d_bb(obj_bb_table_frame))
        obj_bb_table_frame = o3d_bb_to_ros_bb(obj_bb_table_frame)

        world_to_base_transform = Transform(
            translation=base_pose.position, rotation=base_pose.orientation)
        base_to_table_transform = Transform(translation=table_plane.center.position, rotation=table_plane.center.orientation)

        obj_bb_base_frame = transform_bounding_box_w_transform(
            obj_bb_table_frame, base_to_table_transform)
        header = Header(stamp=rospy.Time.now(), frame_id='base_link')
        self.bb_vis.publish_ros_bb(obj_bb_base_frame, header, "obj_bb_base_frame")

        obj_bb_map_frame = transform_bounding_box_w_transform(obj_bb_base_frame, world_to_base_transform)
        header = Header(stamp=rospy.Time.now(), frame_id='map')
        self.bb_vis.publish_ros_bb(obj_bb_map_frame, header, "obj_bb_map_frame")
        
        obj_bb_map_frame_aligned = align_bounding_box_rotation(ros_bb_to_o3d_bb(obj_bb_map_frame))
        obj_bb_map_frame_aligned = o3d_bb_to_ros_bb(obj_bb_map_frame_aligned)
        header = Header(stamp=rospy.Time.now(), frame_id='map')
        self.bb_vis.publish_ros_bb(obj_bb_map_frame_aligned, header, "obj_bb_map_frame_aligned")
        
        return obj_bb_map_frame_aligned
    
    def call_placement_area_detector(self, obj_bb_aligned, placement_area_det_frame, target_point, box_filter_range):
        '''
        Call the Toyota placement area detector service to detect valid placement areas for the object.

        The placement area detector looks for suitable placement areas on the table
        where the object can be placed. The service takes the object dimensions and object rotation
        after placement into account for finding collision-free placement areas. The service looks
        for areas inside the box_filter_range around the target_point on the table.
        
        Parameters
        ----------
        obj_bb_aligned: vision_msgs/BoundingBox3D
            The bounding box of the object aligned to the base frame
        placement_area_det_frame: str
            The frame in which the placement area detection should be done
        target_point: geometry_msgs/Point
            A rough estimation of a point on the table (best if its middle point)
        box_filter_range: geometry_msgs/Vector3
            Filters pointcloud in x,y,z direction around target point (if x_range = 0.2: filters out
            everything that is not inside target_point +- 0.1)
        
        Returns
        -------
        list of vision_msgs/BoundingBox3D
            The detected placement areas. As long as no placement areas are found, the service will
            be called again and again (aka endless loop might happen)
        '''
        vertical_axis = Vector3()
        vertical_axis.x = 0.0
        vertical_axis.y = 0.0
        vertical_axis.z = 1.0

        tilt_threshold = np.pi * 60/180
        distance_threshold = 0.03

        obj_dim_x = obj_bb_aligned.size.x
        obj_dim_y = obj_bb_aligned.size.y
        obj_dim_z = obj_bb_aligned.size.z
        object_shape = Shape()
        object_shape.type = Shape.MESH
        mesh = o3d.geometry.TriangleMesh.create_box(
            obj_dim_x, obj_dim_y, obj_dim_z)
        mesh.rotate(quat_to_rot_mat(obj_bb_aligned.center.orientation))
        vertices_list = []
        for p in np.asarray(mesh.vertices):
            vertices_list.append(Point(p[0], p[1], p[2]))
        object_shape.triangles = np.asarray(mesh.triangles).flatten()
        object_shape.vertices = vertices_list

        object_to_surface = Pose()
        surface_range = 1.0

        rospy.wait_for_service('detect_placement_area')

        while True:
            try:
                # Toyota Detect Placement Area Service:
                # frame: everything (points and x,y,z axis) are relative to this frame
                # target_point x,y,z is a rough estimation of a point on a table (best if its middle point)
                # box filter range x,y,z filters pointcloud in x,y,z direction around target point
                # (if x_range = 0.2: filters out everything that is not inside target_point +- 0.1)
                # vertical axis: looks for planes that have a surface normal in the direction of the vertical axis
                # tilt_threshold: threshold for how tilted the place is allowed to be around the vertical axis in radians
                # distance_threshold: probably RANSAC plane detection inlier distance
                # object_shape: mesh of object
                # object_to_surface, translation and rotation of object compared to surface of plane,
                # basically post-processing transformation of the point that their algorithm normally returns
                # for translation just does an addition at the end to translate pose, doesn't check wether this pose is free
                # surface_range: I ran valuse from 1E22 to 1E-22, always same behaviour unless range was zero, then it did nothing
                detect_placement_area = rospy.ServiceProxy(
                    'detect_placement_area', DetectPlacementArea)
                response = detect_placement_area(placement_area_det_frame, target_point, box_filter_range, vertical_axis,
                                                tilt_threshold, distance_threshold, object_shape, object_to_surface, surface_range)
            except rospy.ServiceException as e:
                print("DetectPlacmentAreaService call failed: %s" % e)

            if response.error_code.val == 1:
                return response.placement_area
            elif response.error_code.val == -1:
                print("ErrorCode: FAIL")
            elif response.error_code.val == -2:
                print("ErrorCode: INVALID_FRAME")
            elif response.error_code.val == -3:
                print("ErrorCode: NO_POINTCLOUD")
            elif response.error_code.val == -4:
                print("ErrorCode: NO_ACCEPTABLE_PLANE")
            elif response.error_code.val == -5:
                print("ErrorCode: INVALID_OBJECT_SURFACE")
            elif response.error_code.val == -1:
                print("ErrorCode: NON_POSITIVE")
            elif response.error_code.val == -1:
                print("ErrorCode: ZERO_VECTOR")
    
    def test_bb_plane_intersection(self, bb_pts, plane):
        '''
        Check if the bounding box intersects with the plane
        
        Parameters
        ----------
        bb_pts: np.array of shape (8, 3)
            xyz-points of the bounding box corners
        plane: object_detector_msgs/Plane
            The plane equation
        
        Returns
        -------
        bool
            True if the bounding box intersects with the plane, False otherwise
        '''
        num_pts_above_plane = 0
        for pt in bb_pts:
            object_center_to_table_distance = abs(plane.x * pt[0] + 
                                                  plane.y * pt[1] + 
                                                  plane.z * pt[2] + 
                                                  plane.d) / np.sqrt(plane.x ** 2 + plane.y ** 2 + plane.z ** 2)
            if object_center_to_table_distance > 0:
                num_pts_above_plane += 1
        # if all points are above or below the plane, the object is not intersecting with the plane
        return num_pts_above_plane == 0 or num_pts_above_plane == 8
                
    def find_intersecting_table_plane(self, table_planes, bb):
        '''
        Returns the index of one of the table planes that the bounding box is intersecting with
        
        Parameters
        ----------
        table_planes: list of object_detector_msgs/Plane
            The plane equations of the table planes which are checked for intersection with the bb
        bb: o3d.geometry.OrientedBoundingBox
            The bounding box which is checked for intersection with the table planes
        
        Returns
        -------
        int or None
            The index of the table plane that the bounding box is intersecting with. None if no 
            intersection is found
        '''
        bb_pts = np.asarray(bb.get_box_points())
        for i, plane in enumerate(table_planes):
            if self.test_bb_plane_intersection(bb_pts, plane):
                return i
        return None
    
    def sort_placement_areas_by_distance(self, placement_areas, base_pose_map):
        '''
        Sort the placement areas by distance to the robot base.
        
        Parameters
        ----------
        placement_areas: list of vision_msgs/BoundingBox3D
            The placement areas which should be sorted
        base_pose_map: geometry_msgs/PoseStamped
            The current pose of the robot base
        
        Returns
        -------
        list of vision_msgs/BoundingBox3D
            The sorted placement areas
        '''
        distances = []
        base_pose_np = np.array([base_pose_map.pose.position.x, base_pose_map.pose.position.y])
        for placement_area in placement_areas:
            placement_area_np = np.array([
                placement_area.center.position.x, 
                placement_area.center.position.y])
            dist_to_placement_area = np.linalg.norm(base_pose_np - placement_area_np)
            distances.append(dist_to_placement_area)
        rospy.logerr(f"Distances: {distances}, {placement_areas = }")
        sorted_placement_areas = [
            placement_area 
            for _, placement_area 
            in sorted(zip(distances, placement_areas), key=lambda pair: pair[0], reverse=True)
            ]
        rospy.logerr(f"Sorted placement areas: {sorted_placement_areas}")
        return sorted_placement_areas
    
    def get_surface_to_wrist_transform(self, object_placement_surface_pose):
        '''
        Get the transformation from the object placement surface to the wrist

        Parameters
        ----------
        object_placement_surface_pose: geometry_msgs/Pose
            The pose of the object placement surface relative to the wrist coordinate frame 
            (i.e. the 'bottom' surface of the object)
        
        Returns
        -------
        np.array of shape (4, 4)
            The transformation from the object placement surface to the wrist
        '''
        transform = np.eye(4)
        transform[:3, :3] = quat_to_rot_mat(object_placement_surface_pose.rotation)
        transform[:3, 3] = [
            object_placement_surface_pose.translation.x, 
            object_placement_surface_pose.translation.y, 
            object_placement_surface_pose.translation.z]
        surface_to_wrist = np.linalg.inv(transform)
        return surface_to_wrist

    def execute(self, goal):
        '''
        Execute the place_object action.
        
        In the first step the table plane that intersects with the target placement area is found 
        (the target placement area is the bounding box of the table which is read from the config 
        file. This is sometimes a couple of centimeters off from the currently detected tables, 
        because the map is never identical for each run. Therefore we look for the table that matches
        the closest with the one we expect from the config file)

        Then the placement areas are detected. The placement areas are the areas on the table where
        the object can be placed. The placement areas are detected by the Toyota placement area 
        service. The service takes the object dimensions and object rotation after placement into
        account to find a suitable placement area.
        
        The placement areas are sorted by distance to the robot base (farthest are tried first so
        that the object is placed as far away into the shelf as possible).

        The bounding boxes are all aligned to the base frame (i.e. the coordinate frames are rotated
        in such a way that all axes are aligned with all axes from the base frame). This makes it 
        easier to calculate what part of the objects and table are in front/left/right of the robot.

        Afterwards the robot tries all placement areas one by one until it succeeds or all placement
        areas have been tried. The robot plans a path based on two waypoints: the first waypoint is
        the actual placement point and the second waypoint is directly above the placement point. 
        This leads to a motion where the object is placed "downwards" onto the table.
        
        
        Parameters
        ----------
        goal: grasping_pipeline_msgs/PlaceActionGoal
            The goal of the place_object action. Contains the bounding box of the target placement 
            area, bounding boxes and plane equations of detected tables, and the transformation from
            the object placement surface to the wrist (transformation from the center of the object 
            plane which touched the table plane, i.e. the 'bottom' surface of the object).
        '''
        rospy.loginfo("Placement: Executing")
        base_frame = 'base_link'
        eef_frame = 'hand_palm_link'
        planning_frame = 'odom'
        placement_area_det_frame = 'map'

        base_pose_map = self.moveit.get_current_pose(placement_area_det_frame)
        
        placement_area_bb = goal.placement_area_bb
        table_idx = self.find_intersecting_table_plane(goal.table_plane_equations, ros_bb_to_o3d_bb(placement_area_bb))
        if table_idx is None:
            rospy.logwarn("Placement: No table plane intersecting with placement area. Aborting")
            self.server.set_aborted()
            return

        table_bb = goal.table_bbs.boxes[table_idx]
        self.moveit.add_box('placement_table', goal.table_bbs.header.frame_id, table_bb.center, vector3_to_list(table_bb.size))

        table_equation = goal.table_plane_equations[table_idx]
        table_bb_stamped = bounding_box_to_bounding_box_stamped(table_bb, goal.table_bbs.header.frame_id, rospy.Time.now())
        table_bb_stamped = self.tf2_wrapper.transform_bounding_box(table_bb_stamped, base_frame)
        aligned_table_bb = align_bounding_box_rotation(ros_bb_to_o3d_bb(table_bb_stamped))
        aligned_table_bb_ros = o3d_bb_to_ros_bb(aligned_table_bb)
        
        quat = rot_mat_to_quat(deepcopy(aligned_table_bb.R))
        
        placement_areas = self.detect_placement_areas(goal.placement_surface_to_wrist, base_pose_map.pose, aligned_table_bb_ros, placement_area_det_frame, placement_area_bb)
        sorted_placement_areas = self.sort_placement_areas_by_distance(placement_areas, base_pose_map)
        surface_to_wrist = self.get_surface_to_wrist_transform(goal.placement_surface_to_wrist)

        execution_succesful = False
        for i, placement_area in enumerate(sorted_placement_areas):
            header = Header(stamp=rospy.Time.now(), frame_id= placement_area_det_frame)
            placement_point = PoseStamped(header=header, pose=placement_area.center)
            placement_point = self.tf2_wrapper.transform_pose(base_frame, placement_point)
            # set the orientation of the placement point to the orientation of the table (which is aligned with the base frame)
            # This is needed because the surface to wrist transformation assumes this to be the case.
            # Otherwise the object would be placed rotated by 90 degrees
            placement_point.pose.orientation = quat
            self.add_marker(placement_point, 5000000, 0, 0, 1)
            
            rospy.sleep(0.02)

            safety_distance = min(0.01 + i/100, 0.04)
            safety_distance = np.random.uniform(0.01, 0.05)
            waypoints = []

            placement_point_rot_mat = quat_to_rot_mat(placement_point.pose.orientation)
            placement_point_transl = np.array([placement_point.pose.position.x, placement_point.pose.position.y, placement_point.pose.position.z])
            placement_point_transform = np.eye(4)
            placement_point_transform[:3, :3] = placement_point_rot_mat
            placement_point_transform[:3, 3] = placement_point_transl
            hand_palm_point = placement_point_transform @ surface_to_wrist
            hand_palm_point_ros = PoseStamped(header=placement_point.header, pose=np_transform_to_ros_pose(hand_palm_point))
            
            placement_point = hand_palm_point_ros
            self.add_marker(placement_point, 5000002, 0, 1, 0)
            
            plane_normal_eef_frame = self.transform_plane_normal(table_equation, eef_frame, rospy.Time.now())
            placement_point.pose.position.x = placement_point.pose.position.x + \
                safety_distance * plane_normal_eef_frame[0]
            placement_point.pose.position.y = placement_point.pose.position.y + \
                safety_distance * plane_normal_eef_frame[1]
            placement_point.pose.position.z = placement_point.pose.position.z + \
                safety_distance * plane_normal_eef_frame[2]
            waypoints.append(deepcopy(placement_point))
            self.add_marker(placement_point, 5000001, 1, 0, 0)

            waypoints_tr = [self.tf2_wrapper.transform_pose(planning_frame, waypoint) for waypoint in reversed(waypoints)]
            for i, waypoint in enumerate(waypoints_tr):
                r = 1
                g = 1
                b = 1
                self.add_marker(waypoint, i+7000, r, g, b)           
                rospy.sleep(0.02)

            plan_found = self.moveit.whole_body_plan_and_go(waypoints_tr[0])
            if not plan_found:
                rospy.loginfo("Placement: No plan found. Trying next pose")
                continue

            execution_succesful = self.moveit.current_pose_close_to_target(waypoints_tr[0])
            if not execution_succesful:
                rospy.loginfo("Placement: Execution failed, Trying next pose")
                continue

            plane_normal_eef_frame = self.transform_plane_normal(table_equation, eef_frame, rospy.Time.now())
            self.hsr_wrapper.move_eef_by_line((-plane_normal_eef_frame[0], -plane_normal_eef_frame[1], -plane_normal_eef_frame[2]), safety_distance)

            self.hsr_wrapper.gripper_open_hsr()
            break
            
        if execution_succesful:
            rospy.loginfo("Placement: Placement successful")
            self.moveit.detach_all_objects()
            res = PlaceActionResult()
            self.server.set_succeeded(res)
        else:
<<<<<<< HEAD
            rospy.loginfo("Placement: Placement failed")
            self.hsr_wrapper.tts_say("I could not place the object. Switching to handover.")
            rospy.sleep(2.0)
=======
            rospy.logerr("Placement: Placement failed. Make sure that the robot is physically able to place the object")
            rospy.logerr("(e.g. tall objects generally can't be placed into the shelf without collisions when grasped from the top)")
>>>>>>> 0f2fce28
            self.server.set_aborted()
    
    def add_marker(self, pose_goal, id=0, r=0, g=1, b=0):
        '''
        Add a marker to the RViz visualization. The topic is grasping_pipeline/placement_marker.
        
        The marker is an arrow that points in the direction of the z-axis of the pose_goal.
        
        Parameters
        ----------
        pose_goal: geometry_msgs/PoseStamped
            The pose to visualize
        id: int
            The id of the marker. Creating a new marker with the same id will overwrite the old marker.
        r: float
            The red color value of the marker
        g: float
            The green color value of the marker
        b: float
            The blue color value of the marker
            '''
        br = tf.TransformBroadcaster()
        br.sendTransform((pose_goal.pose.position.x, pose_goal.pose.position.y, pose_goal.pose.position.z),
                         [pose_goal.pose.orientation.x, pose_goal.pose.orientation.y,
                             pose_goal.pose.orientation.z, pose_goal.pose.orientation.w],
                         rospy.Time.now(),
                         'grasp_pose_execute',
                         pose_goal.header.frame_id)

        marker_pub = rospy.Publisher(
            '/grasping_pipeline/placement_marker', Marker, queue_size=100, latch=True)
        marker = Marker()
        marker.header.frame_id = pose_goal.header.frame_id
        marker.header.stamp = rospy.Time()
        marker.header.stamp = pose_goal.header.stamp
        marker.ns = 'grasp_marker'
        marker.id = id
        marker.type = Marker.ARROW
        marker.action = Marker.ADD

        q2 = [pose_goal.pose.orientation.w, pose_goal.pose.orientation.x,
              pose_goal.pose.orientation.y, pose_goal.pose.orientation.z]
        q = tf.transformations.quaternion_about_axis(pi / 2, (0, 1, 0))
        q = tf.transformations.quaternion_multiply(q, q2)

        marker.pose.orientation.w = q[0]
        marker.pose.orientation.x = q[1]
        marker.pose.orientation.y = q[2]
        marker.pose.orientation.z = q[3]
        marker.pose.position.x = pose_goal.pose.position.x
        marker.pose.position.y = pose_goal.pose.position.y
        marker.pose.position.z = pose_goal.pose.position.z

        marker.scale.x = 0.1
        marker.scale.y = 0.05
        marker.scale.z = 0.01

        marker.color.a = 1.0
        marker.color.r = r
        marker.color.g = g
        marker.color.b = b
        marker_pub.publish(marker)


if __name__ == '__main__':
    rospy.init_node('place_object_server')
    server = PlaceObjectServer()
    rospy.spin()<|MERGE_RESOLUTION|>--- conflicted
+++ resolved
@@ -573,14 +573,11 @@
             res = PlaceActionResult()
             self.server.set_succeeded(res)
         else:
-<<<<<<< HEAD
             rospy.loginfo("Placement: Placement failed")
             self.hsr_wrapper.tts_say("I could not place the object. Switching to handover.")
-            rospy.sleep(2.0)
-=======
             rospy.logerr("Placement: Placement failed. Make sure that the robot is physically able to place the object")
             rospy.logerr("(e.g. tall objects generally can't be placed into the shelf without collisions when grasped from the top)")
->>>>>>> 0f2fce28
+            rospy.sleep(2.0)
             self.server.set_aborted()
     
     def add_marker(self, pose_goal, id=0, r=0, g=1, b=0):
